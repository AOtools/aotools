import math
import numpy
from . import circle

def phaseFromZernikes(zCoeffs, size, norm="noll", rot=0):
    """
    Creates an array of the sum of zernike polynomials with specified coefficeints

    Parameters:
        zCoeffs (list): zernike Coefficients
        size (int): Diameter of returned array
        norm (string, optional): The normalisation of Zernike modes. Can be ``"noll"``, ``"p2v"`` (peak to valley), or ``"rms"``. default is ``"noll"``.
        rot (float) : Rotates the Zernike mode by rot radians around its centre. Defaults to zero.
    Returns:
        ndarray: a `size` x `size` array of summed Zernike polynomials
    """
    Zs = zernikeArray(len(zCoeffs), size, norm=norm, rot=rot)
    phase = numpy.zeros((size, size))
    for z in range(len(zCoeffs)):
        phase += Zs[z] * zCoeffs[z]

    return phase


def zernike_noll(j, N, rot=0):
    """
     Creates the Zernike polynomial with mode index j,
     where j = 1 corresponds to piston.

     Args:
        j (int): The noll j number of the zernike mode
        N (int): The diameter of the zernike more in pixels
        rot (float): Rotates the Zernike mode by rot radians around its centre. Defaults to zero.
     Returns:
        ndarray: The Zernike mode
     """

    n, m = zernIndex(j)
    return zernike_nm(n, m, N, rot)


def zernike_nm(n, m, N, rot=0):
    """
     Creates the Zernike polynomial with radial index, n, and azimuthal index, m.

     Args:
        n (int): The radial order of the zernike mode
        m (int): The azimuthal order of the zernike mode
        N (int): The diameter of the zernike more in pixels
        rot (float): Rotates the zernike by rot radians around its centre. Defaults to 0.
     Returns:
        ndarray: The Zernike mode
     """
    coords = (numpy.arange(N) - N / 2. + 0.5) / (N / 2.)
    X, Y = numpy.meshgrid(coords, coords)
    R = numpy.sqrt(X**2 + Y**2)
    theta = numpy.arctan2(Y, X)

    if m==0:
        Z = numpy.sqrt(n+1)*zernikeRadialFunc(n, 0, R)
    else:
        if m > 0: # j is even
            Z = numpy.sqrt(2*(n+1)) * zernikeRadialFunc(n, m, R) * numpy.cos((m*theta)+rot)
        else:   #i is odd
            m = abs(m)
            Z = numpy.sqrt(2*(n+1)) * zernikeRadialFunc(n, m, R) * numpy.sin((m*theta)+rot)

    # clip
    Z = Z*numpy.less_equal(R, 1.0)

    return Z*circle(N/2., N)


def zernikeRadialFunc(n, m, r):
    """
    Fucntion to calculate the Zernike radial function

    Parameters:
        n (int): Zernike radial order
        m (int): Zernike azimuthal order
        r (ndarray): 2-d array of radii from the centre the array

    Returns:
        ndarray: The Zernike radial function
    """

    R = numpy.zeros(r.shape)
    # Can cast the below to "int", n,m are always *both* either even or odd
    for i in range(0, int((n - m) / 2) + 1):

        R += numpy.array(r**(n - 2 * i) * (((-1)**(i)) *
<<<<<<< HEAD
                         math.factorial(n - i)) /
                         (math.factorial(i) *
                          math.factorial(0.5 * (n + m) - i) *
                          math.factorial(0.5 * (n - m) - i)),
=======
                         numpy.math.factorial(n - i)) /
                         (numpy.math.factorial(i) *
                          numpy.math.factorial(int(0.5 * (n + m) - i)) *
                          numpy.math.factorial(int(0.5 * (n - m) - i))),
>>>>>>> 0be8a2a1
                         dtype='float')
    return R


def zernIndex(j):
    """
    Find the [n,m] list giving the radial order n and azimuthal order
    of the Zernike polynomial of Noll index j.

    Parameters:
        j (int): The Noll index for Zernike polynomials

    Returns:
        list: n, m values
    """
    n = int((-1.+numpy.sqrt(8*(j-1)+1))/2.)
    p = (j-(n*(n+1))/2.)
    k = n%2
    m = int((p+k)/2.)*2 - k

    if m!=0:
        if j%2==0:
            s=1
        else:
            s=-1
        m *= s

    return [n, m]


def zernikeArray(J, N, norm="noll", rot=0):
    """
    Creates an array of Zernike Polynomials

    Parameters:
        maxJ (int or list): Max Zernike polynomial to create, or list of zernikes J indices to create
        N (int): size of created arrays
        norm (string, optional): The normalisation of Zernike modes. Can be ``"noll"``, ``"p2v"`` (peak to valley), or ``"rms"``. default is ``"noll"``.
        rot (float): Rotates the zernike modes by rot radians around their centre. Defaults to 0.

    Returns:
        ndarray: array of Zernike Polynomials
    """
    # If list, make those Zernikes
    try:
        nJ = len(J)
        Zs = numpy.empty((nJ, N, N))
        for i in range(nJ):
            Zs[i] = zernike_noll(J[i], N, rot)

    # Else, cast to int and create up to that number
    except TypeError:

        maxJ = int(numpy.round(J))
        N = int(numpy.round(N))

        Zs = numpy.empty((maxJ, N, N))

        for j in range(1, maxJ+1):
            Zs[j-1] = zernike_noll(j, N, rot)


    if norm=="p2v":
        for z in range(len(Zs)):
            Zs[z] /= (Zs[z].max()-Zs[z].min())

    elif norm=="rms":
        for z in range(len(Zs)):
            # Norm by RMS. Remember only to include circle elements in mean
            Zs[z] /= numpy.sqrt(
                    numpy.sum(Zs[z]**2)/numpy.sum(circle(N/2., N)))



    return Zs


def makegammas(nzrad):
    """
    Make "Gamma" matrices which can be used to determine first derivative
    of Zernike matrices (Noll 1976).

    Parameters:
        nzrad: Number of Zernike radial orders to calculate Gamma matrices for

    Return:
        ndarray: Array with x, then y gamma matrices
    """
    n=[0]
    m=[0]
    tt=[1]
    trig=0

    for p in range(1,nzrad+1):
        for q in range(p+1):
            if(numpy.fmod(p-q,2)==0):
                if(q>0):
                    n.append(p)
                    m.append(q)
                    trig=not(trig)
                    tt.append(trig)
                    n.append(p)
                    m.append(q)
                    trig=not(trig)
                    tt.append(trig)
                else:
                    n.append(p)
                    m.append(q)
                    tt.append(1)
                    trig=not(trig)
    nzmax=len(n)

    #for j in range(nzmax):
        #print j+1, n[j], m[j], tt[j]

    gamx = numpy.zeros((nzmax,nzmax),"float32")
    gamy = numpy.zeros((nzmax,nzmax),"float32")

    # Gamma x
    for i in range(nzmax):
        for j in range(i+1):

            # Rule a:
            if (m[i]==0 or m[j]==0):
                gamx[i,j] = numpy.sqrt(2.0)*numpy.sqrt(float(n[i]+1)*float(n[j]+1))
            else:
                gamx[i,j] = numpy.sqrt(float(n[i]+1)*float(n[j]+1))

            # Rule b:
            if m[i]==0:
                if ((j+1) % 2) == 1:
                    gamx[i,j] = 0.0
            elif m[j]==0:
                if ((i+1) % 2) == 1:
                    gamx[i,j] = 0.0
            else:
                if ( ((i+1) % 2) != ((j+1) % 2) ):
                    gamx[i,j] = 0.0

            # Rule c:
            if abs(m[j]-m[i]) != 1:
                gamx[i,j] = 0.0

            # Rule d - all elements positive therefore already true

    # Gamma y
    for i in range(nzmax):
        for j in range(i+1):

            # Rule a:
            if (m[i]==0 or m[j]==0):
                gamy[i,j] = numpy.sqrt(2.0)*numpy.sqrt(float(n[i]+1)*float(n[j]+1))
            else:
                gamy[i,j] = numpy.sqrt(float(n[i]+1)*float(n[j]+1))

            # Rule b:
            if m[i]==0:
                if ((j+1) % 2) == 0:
                    gamy[i,j] = 0.0
            elif m[j]==0:
                if ((i+1) % 2) == 0:
                    gamy[i,j] = 0.0
            else:
                if ( ((i+1) % 2) == ((j+1) % 2) ):
                    gamy[i,j] = 0.0

            # Rule c:
            if abs(m[j]-m[i]) != 1:
                gamy[i,j] = 0.0

            # Rule d:
            if m[i]==0:
                pass    # line 1
            elif m[j]==0:
                pass    # line 1
            elif m[j]==(m[i]+1):
                if ((i+1) % 2) == 1:
                    gamy[i,j] *= -1.    # line 2
            elif m[j]==(m[i]-1):
                if ((i+1) % 2) == 0:
                    gamy[i,j] *= -1.    # line 3
            else:
                pass    # line 4

    return numpy.array([gamx,gamy])<|MERGE_RESOLUTION|>--- conflicted
+++ resolved
@@ -1,4 +1,3 @@
-import math
 import numpy
 from . import circle
 
@@ -89,17 +88,10 @@
     for i in range(0, int((n - m) / 2) + 1):
 
         R += numpy.array(r**(n - 2 * i) * (((-1)**(i)) *
-<<<<<<< HEAD
                          math.factorial(n - i)) /
                          (math.factorial(i) *
                           math.factorial(0.5 * (n + m) - i) *
                           math.factorial(0.5 * (n - m) - i)),
-=======
-                         numpy.math.factorial(n - i)) /
-                         (numpy.math.factorial(i) *
-                          numpy.math.factorial(int(0.5 * (n + m) - i)) *
-                          numpy.math.factorial(int(0.5 * (n - m) - i))),
->>>>>>> 0be8a2a1
                          dtype='float')
     return R
 

--- conflicted
+++ resolved
@@ -15,8 +15,6 @@
 class PhaseScreen(object):
     """
     A "Phase Screen" for use in AO simulation.  Can be extruded infinitely.
-<<<<<<< HEAD
-=======
 
     This represents the phase addition light experiences when passing through atmospheric 
     turbulence. Unlike other phase screen generation techniques that translate a large static 
@@ -428,7 +426,6 @@
 class PhaseScreenOld(object):
     """
     A "Phase Screen" for use in AO simulation.
->>>>>>> 9ceca2f1
 
     This represents the phase addition light experiences when passing through atmospheric 
     turbulence. Unlike other phase screen generation techniques that translate a large static 
@@ -519,10 +516,7 @@
         positions = numpy.append(self.stencil_positions, self.X_positions, axis=0)
         self.seperations = numpy.zeros((len(positions), len(positions)))
 
-        for i, (x1, y1) in enumerate(positions):
-            for j, (x2, y2) in enumerate(positions):
-                delta_x = x2 - x1
-                delta_y = y2 - y1
+        self.cov_xz_forwards = turb.phase_covariance(r_xz, self.r0, self.L0)
 
                 delta_r = numpy.sqrt(delta_x ** 2 + delta_y ** 2)
 
@@ -551,7 +545,7 @@
         except linalg.LinAlgError:
             inv_cov_zz = linalg.inv(self.cov_mat_zz)
 
-        self.A_mat = self.cov_mat_xz.dot(inv_cov_zz)
+        self.cov_zz = turb.phase_covariance(r_zz, self.r0, self.L0)
 
     def makeBMatrix(self):
         """
@@ -560,12 +554,8 @@
         # Can make initial BBt matrix first
         BBt = self.cov_mat_xx - self.A_mat.dot(self.cov_mat_zx)
 
-<<<<<<< HEAD
         # Then do SVD to get B matrix
         u, W, ut = numpy.linalg.svd(BBt)
-=======
-        self.cov_xz_forwards = turb.phase_covariance(r_xz, self.r0, self.L0)
->>>>>>> 9ceca2f1
 
         L_mat = numpy.zeros((self.nx_size, self.nx_size))
         numpy.fill_diagonal(L_mat, numpy.sqrt(W))
@@ -602,11 +592,7 @@
             axis (int): Axis to add new rows (can be 0 (default) or 1)
         """
 
-<<<<<<< HEAD
-        new_row = self.get_new_row()
-=======
-        self.cov_zz = turb.phase_covariance(r_zz, self.r0, self.L0)
->>>>>>> 9ceca2f1
+        self.cov_xx = turb.phase_covariance(r_xx, self.r0, self.L0)
 
         self._scrn = numpy.append(new_row, self._scrn, axis=0)[:self.stencil_length, :self.nx_size]
 
@@ -639,7 +625,7 @@
     This object calculates the A and B matrices using an expression of the phase covariance when it
     is initialised. Calculating A is straightforward through the relationship:
 
-        A =  Cov_xz . (Cov_zz)^(-1).
+        self.cov_zx_forwards = turb.phase_covariance(r_xz, self.r0, self.L0)
 
     B is less trivial.
 
@@ -647,11 +633,7 @@
 
     (where B^t is the transpose of B) is a symmetric matrix, hence B can be expressed as
 
-<<<<<<< HEAD
         B = UL,
-=======
-        self.cov_xx = turb.phase_covariance(r_xx, self.r0, self.L0)
->>>>>>> 9ceca2f1
 
     where U and L are obtained from the svd for BB^t
 
@@ -692,13 +674,9 @@
         self.calc_seperations()
         self.make_covmats()
 
-<<<<<<< HEAD
         self.makeAMatrix()
         self.makeBMatrix()
         self.make_initial_screen()
-=======
-        self.cov_zx_forwards = turb.phase_covariance(r_xz, self.r0, self.L0)
->>>>>>> 9ceca2f1
 
 
     def set_stencil_coords(self):
@@ -847,75 +825,6 @@
         stencil_data = self._scrn[(self.stencil_coords[:, 0], self.stencil_coords[:, 1])]
 
         reference_value = self._scrn[self.reference_coord]
-
-        new_row = self.A_mat.dot(stencil_data - reference_value) + self.B_mat.dot(random_data) + reference_value
-
-<<<<<<< HEAD
-        new_row.shape = (1, self.nx_size)
-        return new_row
-=======
-        Parameters:
-            translation (tuple): Distance to translate screen in axis 0 and 1, in metres.
-        """
-        # To make the maths operations easier
-        translation = numpy.array(translation)
-
-        # Need sign of translation in each axis
-        signs = numpy.zeros(2).astype('int')
-        for i in [0, 1]:
-            if translation[i] >= 0:
-                signs[i] = 1
-            else:
-                signs[i] = -1
-
-        # Find number of phase points needing to be added to the screen in each dimension
-        nPoints = translation / self.pxlScale
-        nPoints_int = numpy.ceil(abs(translation) / self.pxlScale).astype('int')
-        nPoints_int *= signs
-
-        # Do axis 0 first...
-        # Get new phase
-        new_phase = self.makeNewPhase(nPoints_int[0], axis=0)
-
-        scrn_data = self.scrn.copy()
-        # Add to screen
-        if nPoints[0] > 0:
-            scrn_data = numpy.append(scrn_data, new_phase, axis=0)
-        else:
-            scrn_data = numpy.append(new_phase, scrn_data, axis=0)
-
-        # Interpolate if translation not integer points
-        scrn_coords = numpy.arange(self.nSize)
-        if nPoints[0] > 0:
-            coords = scrn_coords +  nPoints[0]
-        else:
-            coords = scrn_coords + (nPoints[0] - nPoints_int[0])
-
-        scrnx_coords = numpy.arange(self.nSize + abs(nPoints_int[0]))
-        interp_obj = interp2d(scrn_coords, scrnx_coords, scrn_data, copy=False)
-        scrn_data = interp_obj(scrn_coords, coords)
-        self.scrn = scrn_data
-
-        # Do axis 1 ...
-        # Get new phase
-        new_phase = self.makeNewPhase(nPoints_int[1], axis=1)
-
-        # Add to screen
-        if nPoints[1] > 0:
-            scrn_data = numpy.append(scrn_data, new_phase.T, axis=1)
-        else:
-            scrn_data = numpy.append(new_phase.T, scrn_data, axis=1)
-
-        # Interpolate if translation not integer points
-        scrn_coords = numpy.arange(self.nSize)
-        if nPoints[1] > 0:
-            coords = scrn_coords +  nPoints[1]
-        else:
-            coords = scrn_coords + (nPoints[1] - nPoints_int[1])
-
-        scrny_coords = numpy.arange(self.nSize + abs(nPoints_int[1]))
-        interp_obj = interp2d(scrny_coords, scrn_coords, scrn_data, copy=False)
-        self.scrn = interp_obj(coords, scrn_coords)
 
     def __repr__(self):
         return str(self.scrn)
@@ -964,5 +873,4 @@
         
         
     
-    
->>>>>>> 9ceca2f1
+    
--- conflicted
+++ resolved
@@ -7,10 +7,6 @@
   
 python:
 - 2.7
-<<<<<<< HEAD
-- 3.5
-=======
->>>>>>> 3dc2030d
 - 3.6
 
 addons:
